--- conflicted
+++ resolved
@@ -30,33 +30,9 @@
         "(rotate 90° CCW). 1) Compute RS and RS*(1,0). 2) Compute SR and SR*(1,0). "
         "Return markdown with exactly these sections: ## Matrices, ## Composition, ## Results."
     )
-<<<<<<< HEAD
-    expected_response = "\n".join(
-        [
-            "## Matrices",
-            "S = \\(\\begin{bmatrix}2 & 0 \\ 0 & 1\\end{bmatrix}\\)",
-            "R = \\(\\begin{bmatrix}0 & -1 \\ 1 & 0\\end{bmatrix}\\)",
-            "",
-            "## Composition",
-            "RS = R × S = \\(\\begin{bmatrix}0 & -1 \\ 2 & 0\\end{bmatrix}\\)",
-            "SR = S × R = \\(\\begin{bmatrix}0 & -2 \\ 1 & 0\\end{bmatrix}\\)",
-            "",
-            "## Results",
-            "v = \\(\\begin{bmatrix}1 \\ 0\\end{bmatrix}\\)",
-            "RS · v = \\(\\begin{bmatrix}0 \\ 2\\end{bmatrix}\\)",
-            "SR · v = \\(\\begin{bmatrix}0 \\ 1\\end{bmatrix}\\)",
-        ]
-    )
-    for candidate in (prompt, normalise_text(prompt)):
-        result = generator.generate(candidate, persona, ["definition"])
-        assert result.response == expected_response
-        assert result.knowledge_hits == []
-        assert result.phrases == []
-=======
     result = generator.generate(prompt, persona, ["definition"])
     assert "## Matrices" in result.response
     assert "RS = R × S" in result.response
     assert "RS · v" in result.response
     assert result.knowledge_hits == []
-    assert result.phrases == []
->>>>>>> b0638944
+    assert result.phrases == []